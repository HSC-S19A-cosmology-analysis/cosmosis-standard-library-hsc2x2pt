--- conflicted
+++ resolved
@@ -14,10 +14,10 @@
 
 	integer :: k_eta_max_scalar = 2400
 	logical :: do_lensing, do_nonlinear, do_tensors
+	integer :: sterile_neutrino = 0
 	real(dl) :: delta_neff = 0.0
+	real(dl) :: sterile_mass_fraction = 0.0
 	real(dl) :: cmb_output_scale = 7.4311e12
-	integer :: num_sterile_neutrino = 0
-	integer :: num_massive_nu = 0
 
 	real(dl), parameter :: default_yhe = 0.24
 	real(dl), parameter :: default_cs2de = 1.0
@@ -26,9 +26,8 @@
 	real(dl), parameter :: default_w = -1.0
 	real(dl), parameter :: default_wa = 0.0
 	real(dl), parameter :: default_pivot_scalar = 0.05
-	integer,  parameter :: default_num_massive_nu = 0
-	integer,  parameter :: default_num_sterile_neutrino = 0
-
+	integer,  parameter :: default_massive_nu = 0
+	integer,  parameter :: default_sterile_neutrinos = 0
 
 
 	contains
@@ -125,13 +124,6 @@
 		status = status + datablock_get_int_default(block, option_section, "feedback", 0, FeedbackLevel)
 		status = status + datablock_get_logical_default(block, option_section, "use_tabulated_w", .false., use_tabulated_w)
 		status = status + datablock_get_logical_default(block, option_section, "do_tensors", .false., do_tensors)
-		status = status + datablock_get_int_default(block, option_section,"num_sterile_nu", default_num_sterile_neutrino, num_sterile_neutrino)
-		status = status + datablock_get_int_default(block, option_section,"num_massive_nu", default_num_massive_nu, num_massive_nu)
-
-		if (num_sterile_neutrino>0 .and. num_massive_nu>0) then
-			write(*,*) "WARNING: You have set num_sterile_nu>0 and num_massive_nu>0"
-			write(*,*) "num_massive_nu will be ignored and set to 2 (1 active + 1 sterile)"
-		endif
 
 		if (mode == CAMB_MODE_ALL) then
 			status = status + datablock_get_double_default(block, option_section,"zmin", linear_zmin, linear_zmin)
@@ -185,11 +177,7 @@
 		logical, optional :: background_only
 		logical :: perturbations
 		type(CambParams) :: params
-<<<<<<< HEAD
-		real(8) :: omegam
-=======
 		integer :: sterile_neutrino
->>>>>>> 8eb7f74b
 		real(8), dimension(:), allocatable :: w_array, a_array
 		character(*), parameter :: cosmo = cosmological_parameters_section
 		perturbations = .true.
@@ -221,42 +209,6 @@
 
 		!Neutrinos
 
-<<<<<<< HEAD
-		status = status + datablock_get_double_default(block, cosmo, "omega_nu", default_omeganu, params%omegan)
-
-		status = status + datablock_get_double_default(block, cosmo, "Omega_K", default_omegak, params%omegak)
-		status = status + datablock_get_double_default(block, cosmo, "cs2_de", default_cs2de, cs2_lam)
-		status = status + datablock_get_double_default(block, cosmo, "yhe", default_yhe, params%yhe)
-
-		params%Num_Nu_massive = num_massive_nu
-
-		if (params%omegan .ne. 0) then
-			!  We have coded for two massive neturino scenarios so far:
-			!  sterile neutrinos, and a single massive neutrino.
-			if (num_sterile_neutrino == 1) then
-
-				!There's only one sterile neturino scenario we consider
-				!at the moment:
-				! - one sterile neutrino
-				! - three active neutrino eigenstates
-				!    - one of which is massive and has the minimum 
-				!      M_nu = 0.06 eV
-
-				!The omega_nu parameter is interpreted as
-				!being for the sterile neutrino
-
-            	!fixed active neutrino, omegan now just sterile neutrino density
-
-            	!Use the minimum omega_nu h^2 = 0.00064 as the active neutrino
-            	!density and interpret parameter "omega_nu" as sterile nu density frac
-				params%omegan = params%omegan + (0.00064/(params%H0 * params%H0))
-				status = status + datablock_get_double(block, cosmo, "delta_neff", delta_neff)
-				if (status .ne. 0) then
-					write(*,*) ""
-					write(*,*) "You must set delta_neff if you use a sterile neutrino"
-					write(*,*) ""
-				endif
-=======
 		status = status + datablock_get_double_default(block, cosmo, "cs2_de", default_cs2de, cs2_lam)
 		status = status + datablock_get_double_default(block, cosmo, "yhe", default_yhe, params%yhe)
 
@@ -270,38 +222,19 @@
 			if (sterile_neutrino > 0) then
 				status = status + datablock_get_double(block, cosmo, "delta_neff", delta_neff)
 				status = status + datablock_get_double(block, cosmo, "sterile_mass_fraction", sterile_mass_fraction)
->>>>>>> 8eb7f74b
 				params%share_delta_neff = .false.
 				params%Num_Nu_massless = 2.0307
 				params%Nu_mass_eigenstates = 2
 				params%Num_Nu_massive = 2
 				params%nu_mass_degeneracies(1) = 1.0153
 				params%nu_mass_degeneracies(2) = delta_neff
-				!First massive nu = the active one
-				! 0.00064 is the omega_nu h^2 corresponding to M_nu = 0.06eV
-				params%nu_mass_fractions(1) = (0.00064/(params%H0 * params%H0)) / params%omegan
-				!Second massive nu = the sterile one
-				!It gets the rest of the mass.
-				params%nu_mass_fractions(2) = 1.0 - params%nu_mass_fractions(1)
-
-			elseif (num_sterile_neutrino .ne. 0) then
-				stop "Sorry - we have not coded up sterile neutrino other than just having 1"
-
-
+				params%nu_mass_fractions(1) = (1.0 - sterile_mass_fraction) 
+				params%nu_mass_fractions(2) = sterile_mass_fraction
 			elseif (params%Num_Nu_massive == 1) then
-				!Two massless neutrino and one massive
-				params%Num_Nu_massless = 2.046
 				params%Nu_mass_eigenstates = 1
 				params%nu_mass_numbers(1) = 1
 				params%Nu_mass_fractions(1) = 1.0
 				params%share_delta_neff = .true.
-
-			! Put more scenarios in here if you like.
-			! What we really want is the same consistency
-			! structure as with the other parameters
-			elseif (params%Num_Nu_massive > 1) then
-				write(*,*) "Sorry - we have not coded up more than one massive neturino"
-				stop
 			elseif (params%Num_Nu_massive == 0) then
 				write(*,*) 'You need massive_nu>0 to have any omega_nu!=0'
 				status=1
@@ -422,7 +355,7 @@
 				cls_phi(l) = Cl_scalar(l, input_set,  C_phi) * (l+1.0) / ((l*1.0)**3 * twopi)
 			enddo
 		endif
-
+	
 		status = status + datablock_put_int_array_1d(block, cmb_cl_section, "ELL", ell)
 		status = status + datablock_put_double_array_1d(block, cmb_cl_section, "TT", cls_double(:,1))
 		status = status + datablock_put_double_array_1d(block, cmb_cl_section, "EE", cls_double(:,2))
