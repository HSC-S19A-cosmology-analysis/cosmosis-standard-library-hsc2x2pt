--- conflicted
+++ resolved
@@ -18,383 +18,111 @@
 typedef enum {corrfct=0, map=1} filter_type_t;
 
 typedef struct cl_to_xi_config {
-    char * input_section;
-    char * output_section;
-    corr_type_t corr_type;
-    filter_type_t filter_type;
+	char * input_section;
+	char * output_section;
+	corr_type_t corr_type;
+	filter_type_t filter_type;
 
 } cl_to_xi_config;
 
 
 void * setup(c_datablock * options)
 {
-    cl_to_xi_config * config = malloc(sizeof(cl_to_xi_config));
-    int corr_type,filter_type;
-    int status = 0;
-    bool auto_corr;
-
-    char *filter_string=malloc(10*sizeof(char));
-    char *output_string=malloc(100*sizeof(char));
-
-    status |= c_datablock_get_int_default(options, OPTION_SECTION, "corr_type", 0, &corr_type);
-
-    status |= c_datablock_get_int_default(options, OPTION_SECTION, "filter_type", 0, &filter_type);
-
-    if (filter_type==corrfct) {
-      sprintf(filter_string,"xi");
-    }
-    else if (filter_type==map) {
-      sprintf(filter_string,"map");
-    }
-    else {
-      fprintf(stderr, "Unknown filter type in cl_to_xi (%d).\n",filter_type);
-      status = 1;
-    }
-
-    if (corr_type==shear_shear){
-      status |= c_datablock_get_string_default(options, OPTION_SECTION, "input_section_name", "shear_cl", &(config->input_section));
-
-      sprintf(output_string,"shear_%s",filter_string);      
-      status |= c_datablock_get_string_default(options, OPTION_SECTION, "output_section_name", output_string, &(config->output_section));
-
-    }
-    else if (corr_type==ggl){
-      status |= c_datablock_get_string_default(options, OPTION_SECTION, "input_section_name", "galaxy_shear_cl", &(config->input_section));
-
-      sprintf(output_string,"galaxy_shear_%s",filter_string);       
-      status |= c_datablock_get_string_default(options, OPTION_SECTION, "output_section_name", output_string, &(config->output_section));
-
-    }
-    else if (corr_type==matter){
-      status |= c_datablock_get_string_default(options, OPTION_SECTION, "input_section_name", "galaxy_cl", &(config->input_section));
-
-      sprintf(output_string,"galaxy_%s",filter_string);     
-      status |= c_datablock_get_string_default(options, OPTION_SECTION, "output_section_name", output_string, &(config->output_section));
-
-    }
-    else{
-      fprintf(stderr, "Unknown corr_type in cl_to_xi (%d). It should be one of %d (shear-shear), %d (shear-galaxy) or %d (position-galaxy).\n",corr_type,shear_shear,ggl,matter);
-      status = 1;
-    }
-
-    //auto_corr tells us whether we have an auto-correlation or cross-correlation.
-    status |= c_datablock_get_bool_default(options, OPTION_SECTION, "auto_corr", true, &auto_corr);
-
-    config->corr_type = (corr_type_t)corr_type;
-    config->filter_type = (filter_type_t)filter_type;
-
-    if (status){
-      fprintf(stderr, "Please specify input_section_name, output_section_name, filter_type=0,1, and corr_type=0,1, or 2 in the cl_to_xi module.\n");
-      exit(status);
-    }
-
-    free(filter_string);
-    free(output_string);
-    return config;
+	cl_to_xi_config * config = malloc(sizeof(cl_to_xi_config));
+	int corr_type,filter_type;
+	int status = 0;
+	bool auto_corr;
+
+	char *filter_string=malloc(10*sizeof(char));
+	char *output_string=malloc(100*sizeof(char));
+
+	status |= c_datablock_get_int_default(options, OPTION_SECTION, "corr_type", 0, &corr_type);
+
+	status |= c_datablock_get_int_default(options, OPTION_SECTION, "filter_type", 0, &filter_type);
+
+	if (filter_type==corrfct) {
+	  sprintf(filter_string,"xi");
+	}
+	else if (filter_type==map) {
+	  sprintf(filter_string,"map");
+	}
+	else {
+	  fprintf(stderr, "Unknown filter type in cl_to_xi (%d).\n",filter_type);
+	  status = 1;
+	}
+
+	if (corr_type==shear_shear){
+	  status |= c_datablock_get_string_default(options, OPTION_SECTION, "input_section_name", "shear_cl", &(config->input_section));
+
+	  sprintf(output_string,"shear_%s",filter_string);		
+	  status |= c_datablock_get_string_default(options, OPTION_SECTION, "output_section_name", output_string, &(config->output_section));
+
+	}
+	else if (corr_type==ggl){
+	  status |= c_datablock_get_string_default(options, OPTION_SECTION, "input_section_name", "galaxy_shear_cl", &(config->input_section));
+
+	  sprintf(output_string,"galaxy_shear_%s",filter_string);		
+	  status |= c_datablock_get_string_default(options, OPTION_SECTION, "output_section_name", output_string, &(config->output_section));
+
+	}
+	else if (corr_type==matter){
+	  status |= c_datablock_get_string_default(options, OPTION_SECTION, "input_section_name", "galaxy_cl", &(config->input_section));
+
+	  sprintf(output_string,"galaxy_%s",filter_string);		
+	  status |= c_datablock_get_string_default(options, OPTION_SECTION, "output_section_name", output_string, &(config->output_section));
+
+	}
+	else{
+	  fprintf(stderr, "Unknown corr_type in cl_to_xi (%d). It should be one of %d (shear-shear), %d (shear-galaxy) or %d (position-galaxy).\n",corr_type,shear_shear,ggl,matter);
+	  status = 1;
+	}
+
+	//auto_corr tells us whether we have an auto-correlation or cross-correlation.
+	status |= c_datablock_get_bool_default(options, OPTION_SECTION, "auto_corr", true, &auto_corr);
+
+	config->corr_type = (corr_type_t)corr_type;
+	config->filter_type = (filter_type_t)filter_type;
+
+	if (status){
+	  fprintf(stderr, "Please specify input_section_name, output_section_name, filter_type=0,1, and corr_type=0,1, or 2 in the cl_to_xi module.\n");
+	  exit(status);
+	}
+
+	free(filter_string);
+	free(output_string);
+	return config;
 }
 
 typedef struct p_projected_data{
-    interTable * cl_table;
+	interTable * cl_table;
 } p_projected_data;
 
 static double P_projected_loglog(void *info, double ell, int bin_i, int bin_j, error ** err)
 {
-    p_projected_data * data = (p_projected_data*) info;
-    interTable * cl_table = data->cl_table;
-    double cl;
-    cl =  exp(interpol_wr(cl_table, log(ell), err));
-    return cl;
+	p_projected_data * data = (p_projected_data*) info;
+	interTable * cl_table = data->cl_table;
+	double cl;
+	cl =  exp(interpol_wr(cl_table, log(ell), err));
+	return cl;
 }
 
 static double P_projected_logl(void *info, double ell, int bin_i, int bin_j, error ** err)
 {
-    p_projected_data * data = (p_projected_data*) info;
-    interTable * cl_table = data->cl_table;
-    //FILE * f = data->f;
-    double cl;
-    // if (ell<20.0) cl = 0.0;
-    // else if (ell>3000.0) cl = 0.0;
-    // else
-    cl =  interpol_wr(cl_table, log(ell), err);
-    //fprintf(f,"%le  %le\n", ell, cl);
-    return cl;
+	p_projected_data * data = (p_projected_data*) info;
+	interTable * cl_table = data->cl_table;
+	//FILE * f = data->f;
+	double cl;
+	// if (ell<20.0) cl = 0.0;
+	// else if (ell>3000.0) cl = 0.0;
+	// else
+	cl =  interpol_wr(cl_table, log(ell), err);
+	//fprintf(f,"%le  %le\n", ell, cl);
+	return cl;
 }
 
-int copy_metadata(int status, c_datablock * block, const char* output_section,
-                  const char* input_section){
-
-    //save useful metadata to the block
-    //all just copied over from the cl_section actually - is there a convenience
-    //function for this?
-    //number of z bins
-    int nbin_a, nbin_b;
-    status |= c_datablock_get_int(block, input_section, "nbin_a", &nbin_a);
-    status |= c_datablock_get_int(block, input_section, "nbin_b", &nbin_b);
-    c_datablock_put_int(block, output_section, "nbin_a", nbin_a);
-    c_datablock_put_int(block, output_section, "nbin_b", nbin_b);
-    //is_auto
-    bool is_auto;
-    status |= c_datablock_get_bool(block, input_section, "is_auto", &is_auto);
-    c_datablock_put_bool(block, output_section, "is_auto", is_auto);
-    //sample names
-    char * sample_a;
-    status |= c_datablock_get_string(block, input_section, "sample_a", &sample_a);
-    c_datablock_put_string(block, output_section, "sample_a", sample_a);
-    char * sample_b;
-    status |= c_datablock_get_string(block, input_section, "sample_b", &sample_b);
-    c_datablock_put_string(block, output_section, "sample_b", sample_b);
-    //save name
-    char * save_name;
-    status |= c_datablock_get_string(block, input_section, "save_name", &save_name);
-    c_datablock_put_string(block, output_section, "save_name", save_name);
-    return status;
-}
 
 int execute(c_datablock * block, void * config_in)
 {
-<<<<<<< HEAD
-    DATABLOCK_STATUS status=0;
-    int num_z_bin_A;
-    int num_z_bin_B;
-    int count=2;
-    double ** xi = malloc(count*sizeof(double*));
-    for (int i=0; i<count; i++) xi[i] = malloc(sizeof(double)*N_thetaH);
-
-    cl_to_xi_config * config = (cl_to_xi_config*) config_in;
-
-    // Load the number of redshift bins
-    if (c_datablock_has_value(block, config->input_section, "nbin_a")){
-        status |= c_datablock_get_int(block, config->input_section, "nbin_a", &num_z_bin_A);
-        status |= c_datablock_get_int(block, config->input_section, "nbin_b", &num_z_bin_B);
-    }
-    else{
-        status |= c_datablock_get_int(block, config->input_section, "nbin", &num_z_bin_A);
-        num_z_bin_B = num_z_bin_A;
-    }
-
-    if (status) {
-        fprintf(stderr, "Could not load nbin in C_ell -> xi\n");
-        return status;
-    }
-    //Also load ell array
-    double * ell;
-
-    int n_ell;
-    status |= c_datablock_get_double_array_1d(block, config->input_section, "ell", &ell, &n_ell);
-    if (status) {
-        fprintf(stderr, "Could not load ell in C_ell -> xi\n");
-        return status;
-    }
-    double log_ell_min = log(ell[0]);
-    double log_ell_max = log(ell[n_ell-1]);
-    double dlog_ell=(log_ell_max-log_ell_min)/(n_ell-1);
-    error * err = NULL;
-    interTable* cl_table; //= init_interTable(n_ell, log_ell_min, log_ell_max,
-    //  dlog_ell, 1.0, -3.0, &err);
-
-    char name_in[64], name_out[64];
-    char xi_section[64], xi_minus_section[64];
-
-    double log_theta_min, log_theta_max;
-
-    // Choose the type of Hankel transform
-    tpstat_t tpstat;
-    if (config->filter_type == map) {
-      switch(config->corr_type) {   
-        case shear_shear:
-          tpstat = tp_map2_poly;
-          snprintf(xi_section, 64, "%s_%s", config->output_section, "map2");
-          break;
-        case matter:
-          tpstat = tp_map2_poly;
-          snprintf(xi_section, 64, "%s_%s", config->output_section, "nap2");
-          break;
-        case ggl:
-          tpstat = tp_map2_poly;
-          snprintf(xi_section, 64, "%s_%s", config->output_section, "mapnap2");
-          break;
-        default:
-          printf("corr_type: %d\n", config->corr_type);
-          printf("ERROR: Invalid corr_type %d in cl_to_xi_interface\n",config->corr_type);
-          return 10;
-      }
-    }
-
-    else if (config->filter_type == corrfct) {
-      switch(config->corr_type) {
-        case shear_shear:
-          tpstat = tp_xipm;
-          snprintf(xi_section, 64, "%s_%s", config->output_section, "plus");
-          snprintf(xi_minus_section, 64, "%s_%s", config->output_section, "minus");
-          break;
-        case matter:
-          tpstat = tp_w;
-          strcpy(xi_section, config->output_section);
-          break;
-        case ggl:
-          tpstat = tp_gt;
-          strcpy(xi_section, config->output_section);
-          break;
-        default:
-          printf("corr_type: %d\n", config->corr_type);
-          printf("ERROR: Invalid corr_type %d in cl_to_xi_interface\n",config->corr_type);
-          return 10;
-      }
-    }
-    else {
-      printf("ERROR: Invalid filter_type %d in cl_to_xi_interface\n",config->filter_type);
-      return 10;
-    }
-
-    // Loop through bin combinations, loading ell,C_ell and computing xi+/-
-    int j_bin_start;
-    bool found_any = false;
-    for (int i_bin=1; i_bin<=num_z_bin_A; i_bin++) {
-        for (int j_bin=1; j_bin<=num_z_bin_B; j_bin++) {
-            // read in C(l)
-            double * C_ell;
-            snprintf(name_in, 64, "bin_%d_%d",i_bin,j_bin);
-            snprintf(name_out, 64, "bin_%d_%d",i_bin,j_bin);
-            if (!c_datablock_has_value(block, config->input_section, name_in)){
-                continue;
-            }
-            found_any=true;
-            status |= c_datablock_get_double_array_1d(block, config->input_section, name_in, &C_ell, &n_ell);
-            if (status) {
-                fprintf(stderr, "Could not load bin %d,%d in C_ell -> xi\n", i_bin, j_bin);
-                return status;
-            }
-
-            //fill cl_table for P_projected
-            //need to check for zero or negative values...if there are some, can't do loglog interpolation
-            int neg_vals=0;
-            for (int i=0; i<n_ell; i++){
-                if (C_ell[i]<=0) {
-                    neg_vals += 1;
-                }
-            }
-            //also check for zeros, and replace with v small number if all other C_ells are all +ve or -ve
-            for (int i=0; i<n_ell; i++){
-                if (fabs(C_ell[i])<=1.e-30) {
-                    if (neg_vals==n_ell){
-                        C_ell[i]=-1.e-30;
-                    }
-                    else if (neg_vals==0) {
-                        C_ell[i]=1.e-30;
-                    }
-                }
-            }       
-
-            if (neg_vals == 0) {
-            cl_table = init_interTable(n_ell, log_ell_min, log_ell_max,
-                                   dlog_ell, 1.0, -3.0, &err);
-            for (int i=0; i<n_ell; i++){
-                cl_table->table[i] = log(C_ell[i]);
-            }
-          }
-            else if (neg_vals == n_ell){
-            //In this case all the C(l)s are negative, so interpolate in log(-C)
-            //just remember to flip sign again at the end
-            cl_table = init_interTable(n_ell, log_ell_min, log_ell_max,
-                            dlog_ell, 1.0, -3.0, &err);
-            for (int i=0; i<n_ell; i++){
-                cl_table->table[i] = log(-C_ell[i]);
-            }
-            }
-            else {
-                static int warned=0;
-            if (warned==0){
-                printf("Negative values in C(l). No interpolation in log(C(l)),\n");
-                printf("and no power law extrapolation. So make sure range of input ell\n");
-                printf("is sufficient for this not to matter. \n");
-                printf("This warning will only appear once per process. \n");
-                warned=1;
-            }
-            cl_table = init_interTable(n_ell, log_ell_min, log_ell_max,
-                             dlog_ell, 0., 0., &err);
-            for (int i=0; i<n_ell; i++){
-                cl_table->table[i] = C_ell[i];
-            }
-            }
-
-        p_projected_data d;
-        d.cl_table = cl_table;
-        //d.f = f;
-        if (neg_vals == 0) {
-          tpstat_via_hankel(&d, xi, &log_theta_min, &log_theta_max, tpstat, &P_projected_loglog, i_bin, j_bin, &err);
-        }
-        else if (neg_vals == n_ell) {
-          tpstat_via_hankel(&d, xi, &log_theta_min, &log_theta_max, tpstat, &P_projected_loglog, i_bin, j_bin, &err);
-          double xip_orig,xim_orig;
-          for (int i=0; i<N_thetaH; i++){
-            xip_orig = xi[0][i];
-            xi[0][i] =-1*xip_orig;
-            if ((config->filter_type == corrfct)&&(config->corr_type == shear_shear)) {
-              xim_orig = xi[1][i];
-              xi[1][i] =-1*xim_orig;
-            }
-          }
-        }
-        else {
-          tpstat_via_hankel(&d, xi, &log_theta_min, &log_theta_max, tpstat, &P_projected_logl, i_bin, j_bin, &err);
-        }
-
-        // Save to th block
-        if ((config->filter_type == corrfct)&&(config->corr_type == shear_shear)) {
-            c_datablock_put_double_array_1d(block, xi_section, name_out, xi[0], N_thetaH);
-            c_datablock_put_double_array_1d(block, xi_minus_section, name_out, xi[1], N_thetaH);
-        }
-        else {
-            c_datablock_put_double_array_1d(block, xi_section, name_out,
-                      xi[0], N_thetaH);
-        }
-        free(C_ell);
-        del_interTable(&d.cl_table);
-        }
-    }
-    if (!found_any){
-        fprintf(stderr, "WARNING: I COULD NOT FIND ANY SPECTRA OF THE FORM \n");
-        fprintf(stderr, "xiplus_i_j, ximinus_i_j, wmatter_i_j, or tanshear_i_j.\n");
-        fprintf(stderr, "THIS IS ALMOST CERTAINLY AN ERROR.\n");
-        status = 1;
-    }
-    // Save theta values...check these are being calculated correctly at some point
-    double dlog_theta= (log_theta_max-log_theta_min)/((double)N_thetaH-1.0);
-    double logtheta_center = 0.5*(log_theta_max+log_theta_min);
-    int nc = N_thetaH/2+1;
-    double *theta_vals = malloc(sizeof(double)*N_thetaH);
-    for (int i=0; i<N_thetaH; i++){
-        theta_vals[i] = exp(log_theta_min+i*dlog_theta);
-    }
-    c_datablock_put_double_array_1d(block, xi_section, "theta",
-                  theta_vals, N_thetaH);
-    //Include units
-    c_datablock_put_metadata(block, xi_section, "theta", "unit", "radians");
-    c_datablock_put_string(block, xi_section, "sep_name", "theta");
-
-    //copy over metadata from cl_section
-    copy_metadata(status, block, xi_section,
-                  config->input_section );
-
-    if ((config->filter_type == corrfct)&&(config->corr_type == shear_shear)) {
-        c_datablock_put_double_array_1d(block, xi_minus_section, "theta",
-                      theta_vals, N_thetaH);
-        //Include units
-        c_datablock_put_metadata(block, xi_minus_section, "theta", "unit", "radians");
-        copy_metadata(status, block, xi_minus_section,
-                  config->input_section );
-        c_datablock_put_string(block, xi_minus_section, "sep_name", "theta");
-    }
-
-    //Clean up
-
-    for (int i=0; i<count; i++) free(xi[i]);
-    free(xi);
-    free(ell);
-    free(theta_vals);
-
-    return status;
-=======
 	DATABLOCK_STATUS status=0;
 	int num_z_bin_A;
 	int num_z_bin_B;
@@ -606,7 +334,7 @@
 	double dlog_theta= (log_theta_max-log_theta_min)/((double)N_thetaH-1.0);
 	double logtheta_center = 0.5*(log_theta_max+log_theta_min);
 	int nc = N_thetaH/2+1;
-	double theta_vals[N_thetaH];
+	double *theta_vals = malloc(sizeof(double)*N_thetaH);
 	for (int i=0; i<N_thetaH; i++){
 		theta_vals[i] = exp(log_theta_min+i*dlog_theta);
 	}
@@ -621,15 +349,15 @@
 	for (int i=0; i<count; i++) free(xi[i]);
 	free(xi);
 	free(ell);
+  free(theta_vals);
 
 	return status;
->>>>>>> 4fd52402
 }
 
 int cleanup(void * config_in)
 {
-    // Free the memory that we allocated in the setup
-    cl_to_xi_config * config = (cl_to_xi_config*) config_in;
-    free(config);
-    return 0;
+	// Free the memory that we allocated in the setup
+	cl_to_xi_config * config = (cl_to_xi_config*) config_in;
+	free(config);
+  return 0;
 }