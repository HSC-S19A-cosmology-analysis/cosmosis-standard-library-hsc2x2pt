--- conflicted
+++ resolved
@@ -93,22 +93,16 @@
     F = pyfits.open(nz_file)
     data = {}
     for data_set in data_sets:
-<<<<<<< HEAD
         try:
-            name = "NZ_"+data_set.upper()
+            name = "NZ_"+data_set.upper() if prefix_extension else data_set.upper()
             print "    Looking at FITS extension {0}:".format(name)
             ext = F[name]
         except KeyError:
-            name = "nz_"+data_set.lower()
+            name = "nz_"+data_set.lower() if prefix_extension else data_set.lower()
             print "    Looking at FITS extension {0}:".format(name)
             ext = F[name]
-                
-=======
-        name = "NZ_"+data_set.upper() if prefix_extension else data_set.upper()
+        
         section = "NZ_"+data_set.upper() if prefix_section else data_set.upper()
-        print "    Looking at FITS extension {0}:".format(name)
-        ext = F[name]
->>>>>>> 03023a95
         z, nz = load_histogram_form(ext, upsampling)
         data[section] = (z, nz)
     return data
