--- conflicted
+++ resolved
@@ -79,12 +79,12 @@
 
     omnuh2 = mnu / 93.14"
 params:
-<<<<<<< HEAD
-    verbose: "boolean T/F: explain how derived parameters were calculated and what assumptions used"
-    cosmomc_theta: "boolean T/F: add relations that calculate H0 from the CosmoMC theta parameter."
-=======
     verbose:
         meaning: 'Whether to print how derived parameters were calculated and what assumptions used'
+        type: bool
+        default: false
+    cosmomc_theta:
+        meaning: 'Whether to add relations that calculate H0 from the CosmoMC theta parameter'
         type: bool
         default: false
 
@@ -92,7 +92,6 @@
         meaning: Path to an alternative parameter relations file
         type: str
         default:
->>>>>>> d0d718e0
 
 inputs:
     cosmological_parameters:
